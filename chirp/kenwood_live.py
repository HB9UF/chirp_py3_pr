--- conflicted
+++ resolved
@@ -523,13 +523,8 @@
         mem = chirp_common.Memory()
 
         mem.number = int(spec[0])
-<<<<<<< HEAD
         mem.freq = int(spec[1])
-        mem.tuning_step = chirp_common.TUNING_STEPS[int(spec[2], 16)]
-=======
-        mem.freq = int(spec[1]) / 1000000.0
         mem.tuning_step = D710_STEPS[int(spec[2], 16)]
->>>>>>> 7193b926
         mem.duplex = D710_DUPLEX[int(spec[3])]
         # Reverse
         if int(spec[5]):
@@ -555,13 +550,8 @@
     def _make_mem_spec(self, mem):
         print "Index %i for step %.2f" % (chirp_common.TUNING_STEPS.index(mem.tuning_step), mem.tuning_step)
         spec = ( \
-<<<<<<< HEAD
             "%010i" % mem.freq,
-            "%X" % chirp_common.TUNING_STEPS.index(mem.tuning_step),
-=======
-            "%010i" % (mem.freq * 1000000),
             "%X" % D710_STEPS.index(mem.tuning_step),
->>>>>>> 7193b926
             "%i" % (0 if mem.duplex == "split" else D710_DUPLEX.index(mem.duplex)),
             "0", # Reverse
             "%i" % (mem.tmode == "Tone" and 1 or 0),
